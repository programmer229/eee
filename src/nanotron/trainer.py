--- conflicted
+++ resolved
@@ -191,13 +191,7 @@
             )
 
         # Define iteration start state
-<<<<<<< HEAD
-        self.start_iteration_step: int
-        self.consumed_train_samples: int
         if False and self.init_checkpoint_path is not None:
-=======
-        if self.init_checkpoint_path is not None:
->>>>>>> b375255c
             checkpoint_metadata = load_meta(
                 parallel_context=self.parallel_context, root_folder=self.init_checkpoint_path
             )
